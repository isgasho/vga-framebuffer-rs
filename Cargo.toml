--- conflicted
+++ resolved
@@ -1,10 +1,6 @@
 [package]
 name = "vga-framebuffer"
-<<<<<<< HEAD
-version = "0.7.0"
-=======
 version = "0.7.1"
->>>>>>> 49cf0fc9
 authors = ["Jonathan 'theJPster' Pallant <github@thejpster.org.uk>"]
 license = "MIT OR Apache-2.0"
 description = "A text console output over a VGA compatible signal"
